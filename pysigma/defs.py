"""
    Basic structures in the graphical architecture
"""
import torch
from torch.distributions.constraints import Constraint
from enum import Enum
from collections.abc import Iterable
<<<<<<< HEAD
from numpy import prod
=======
import numpy as np
>>>>>>> 5b2e7926


# Variable Metatypes and Variable for general inference
class VariableMetatype(Enum):
    Indexing = 0  # Particle indexing variable, first dimension of a message
    Relational = 1  # Relational variable, second set of dimensions of a message
    Random = 2  # Random variable, last set of dimensions of a message
    Parameter = 3  # Parameter variable, last dimensions of a distribution's parameter tensor


class Variable:
    """
        Variable as in variable nodes in the graphical architecture. Store information about this variable such as
            its meta-type and dimension size
        The equality testing is used for matching variables in Alpha-Beta graphs. Two variables are equal if and only
            if ALL of the fields are equal.

    """

    def __init__(self, name, metatype, size, value_constraints=None):
        """
            Instantiate a variable. Optionally indicates a set of value constraints if and only if variable is Random
                metatype.

            :param name:                a str. The name of this variable
            :param metatype:            VariableMetatype. The metatype of this variable: Indexing, Relational, Random,
                                            or Parameter
            :param size:                an int. The size of the dimension this variable corresponds to
            :param value_constraints:   a set of torch.distributions.constraints.Constraint instances. The set of value
                                            constraints that determine the value range (domain) of this variable
        """
        assert isinstance(name, str)
        assert isinstance(metatype, VariableMetatype)
        assert isinstance(size, int)
        assert value_constraints is None or (isinstance(value_constraints, set) and
                                             all(isinstance(c, Constraint) for c in value_constraints))
        assert (value_constraints is not None) is (metatype is VariableMetatype.Random)

        # Variable name, its identity. Used for variable matching. Of type str
        self.name = name
        # Variable meta-type, of type VariableMetatype
        self.metatype = metatype
        # Variable size. Size of the dimension that the variable corresponds to. Of type int
        self.size = size
        # List of value constraints if the Variable is of Random metatype.
        #   Useful at Beta-join to select globally valid particle values
        self.constraints = value_constraints

    def __eq__(self, other):
        # override so '==' operator test variable equality
        assert isinstance(other, Variable)
        val = self.name == other.name and \
              self.metatype == other.metatype and \
              self.size == other.size and \
              self.constraints == other.constraints

        return val

    def __ne__(self, other):
        # override so '!=' operator test variable inequality
        return not self.__eq__(other)

    def __str__(self):
        # override to provide the name as the string representation
        return self.name

    def __hash__(self):
        # override so that hash value of the string representation of the variable is used
        return hash(self.name + str(self.metatype) + str(self.size) + str(self.constraints))


# Generalized message type and message representation
class MessageType(Enum):
    """
        Enum class to represent message types
    """
    Parameter = 0
    Particles = 1


class Message:
    """
        Message structure to support general inference.

        Two basic message types:
            - Parameter: parameters to some batched distributions
                - Contains a batched parameter tensor, of shape (batch_shape + param_shape)

            - Particles: A particle list with a single list of non-uniformly drawn particle values and batched weights
                to encode a batch of distribution instances.
                - Contains three components: particle value, particle weight, and sampling log density
                - particle value is a tensor with shape (sample_shape + event_shape)
                - particle weight is a batched tensor with shape (sample_shape + batch_shape) if the weights are not
                    uniform. In this case, the entries should be non-negative values, and sum to 1 across 'sample_shape'
                    dimension. Otherwise if the weights are uniform, it can be represented by an int of 1.
                - sample log density is a tensor array with shape (sample_shape) if the log densities are not uniform,
                    i.e., if the particle values were not drawn from a uniform distribution. Otherwise if uniform, it
                    can be represented by an int of 0.

        Message shape constraints:
            - sample_shape must have exactly length 1.
            - batch_shape must have at least length 1.
            - event_shape must have exactly length 1.
            - param_shape must have exactly length 1.

        The semantics of a Message is determined not only by its type, but by its context as well. In other words,
            which distribution or distribution class a Message represents, or whether a Parameter type message
            represents a Natural parameter to an exponential distribution or a distribution-class specific parameter to
            PyTorch's distribution class interface, is of no concern to the Message structure itself.

        Both types of messages are endowed with certain arithmetic structures:
            - For Parameter messages,
                - Addition operation is defined as addition on the parameter tensors.
                - Scalar multiplication is defined as scalar multiplication with the parameter tensors
                - 0 is treated as the identity element.
                - Parameter message structure therefore constructs and defines the "parameter space".

            - For Particles messages:
                - The following two operations are defined as operations on the particle weights, and meaningful only
                    for Particle messages that share the same particle values and the same sampling log density of the
                    particles. In addition, results from these two operations are normalized so that the weight tensor
                    sum to 1 across the sample dimension.
                - "Addition" operation is defined as element-wise multiplication of particle weights tensors.
                - "Scalar multiplication" is defined as taking elements of the particle weights tensor to the power
                    of the scalar.
                - 1 is treated as the identity element for the element-wise multiplication operation.
                - It turns out that the "addition" and "scalar multiplication" as defined above satisfy associativity
                    and distributivity. With the set of possible weights closed under both operations, a vector space
                    is therefore constructed and defined.

        Accordingly, the '+' and '*' operator are overloaded according the to the specifications above.
    """

    def __init__(self, msg_type: MessageType,
                 param_shape: torch.Size = None,
                 sample_shape: torch.Size = None, batch_shape: torch.Size = None, event_shape: torch.Size = None,
                 parameters: torch.Tensor = None,
                 particles: torch.Tensor = None, weights: [torch.Tensor, int] = None,
                 log_density: [torch.Tensor, int] = None, **kwargs):
        """
            Instantiate a message. An empty shape (i.e. torch.Size([]) ) is equivalent to a shape of 1.

            :param msg_type:    one of MessageType
            :param param_shape:     torch.Size. Must specify if message type is Parameter. Must be a shape of length 1.
            :param sample_shape:    torch.Size. Must specify if message type is Particles. Must be a shape of length 1.
            :param batch_shape:     torch.Size. Must specify if message type is Particles. Must be a shape of at least
                                        length 1.
            :param event_shape:     torch.Size. Must specify if message type is Particles. Must be a shape of length 1.
            :param parameters:  torch.Tensor. Of shape (batch_shape + param_shape) if the parameters do not represent
                                    the identity in the parameter vector space. Alternatively, can be an int of 0 to
                                    represent the identity. Must present if message type is Parameters.
            :param particles:   torch.Tensor. Of shape (sample_shape + event_shape). Must present if message type is
                                    Particles.
            :param weights:     torch.Tensor. Of shape (sample_shape + batch_shape) if weights are not uniform. In this
                                    case the weights tensor will be normalize over sample_shape dimension so that it
                                    sums to 1 over this dimension. Alternatively, can be an int of 1 to represent
                                    uniform weights. Must present if message type is Particles.
            :param log_density: torch.Tensor. Of shape (sample_shape) if log densities are not uniform, i.e. if the
                                    particles were not drawn from a uniform distribution. Alternatively, it can be an
                                    int of 0 to represent uniform densities. Note that this field generally should not
                                    be changed at any time during message propagation after the particles are drawn,
                                    since they directly represent the original sampling distribution from which the
                                    particles were originally drawn. Must present if message type is Particles.
            :param kwargs:      Additional optional attributes
        """
        assert isinstance(msg_type, MessageType)
        assert param_shape is None or isinstance(param_shape, torch.Size) and len(param_shape) == 1
        assert sample_shape is None or isinstance(sample_shape, torch.Size) and len(sample_shape) == 1
        assert batch_shape is None or isinstance(batch_shape, torch.Size) and len(batch_shape) >= 1
        assert event_shape is None or isinstance(event_shape, torch.Size) and len(event_shape) == 1

        assert parameters is None or (isinstance(parameters, int) and parameters == 0) or \
               isinstance(parameters, torch.Tensor)
        assert particles is None or isinstance(particles, torch.Tensor)
        assert weights is None or (isinstance(weights, int) and weights == 1) or isinstance(weights, torch.Tensor)
        assert log_density is None or (isinstance(log_density, int) and log_density == 0) or \
               isinstance(log_density, torch.Tensor)

        # Message type, of type MessageType
        self.type = msg_type
        # Parameter
        self.parameters = parameters
        # Particle list
        self.particles = particles
        self.weights = weights
        self.log_density = log_density
        # Additional important attributes
        self.attr = kwargs
        # Shapes.
        self.p_shape = param_shape
        self.s_shape = sample_shape
        self.b_shape = batch_shape
        self.e_shape = event_shape

        # Check whether necessary arguments are provided
        if self.type is MessageType.Parameter:
            assert self.b_shape is not None and self.p_shape is not None
            assert self.parameters is not None
        if self.type is MessageType.Particles:
            assert self.s_shape is not None and self.b_shape is not None and self.e_shape is not None
            assert self.particles is not None
            assert self.weights is not None
            assert self.log_density is not None

        # Check shape and values. Adjust if necessary
        if isinstance(self.parameters, torch.Tensor):
            # Parameter tensor should have shape (b_shape + p_shape)
            assert self.b_shape + self.p_shape == self.parameters.shape
        if isinstance(self.particles, torch.Tensor):
            # Particles tensor should have shape (s_shape + e_shape)
            assert self.s_shape + self.e_shape == self.particles.shape
        if isinstance(self.weights, torch.Tensor):
            # Weights tensor should have shape (s_shape + b_shape)
            assert self.s_shape + self.b_shape == self.weights.shape
            # Check that values are non-negative
            assert torch.all(self.weights > 0), "Found negative values in particle weights. Minimum value: {}" \
                .format(torch.min(self.weights))
            # Normalize the values so that weights sum to 1 across sample dimension
            weights_sum = self.weights.sum(dim=0, keepdim=True)
            self.weights /= weights_sum
        if isinstance(self.log_density, torch.Tensor):
            # Log density tensor array should have shape (s_shape)
            assert self.s_shape == self.log_density.shape

    """
        Overload arithmetic operators
    """

    def __add__(self, other):
        """
            Overloading addition operation '+'
        """
        assert isinstance(other, Message), "Message can only be added with another Message"
        assert self.type == other.type, "Only the same type of messages can be added. First operand has type '{}', " \
                                        "while the second one has type '{}'".format(self.type, other.type)
        # Addition for Parameter type
        if self.type == MessageType.Parameter:
            assert self.b_shape == other.b_shape and self.p_shape == other.p_shape, \
                "Only Messages with the same shape can be added together. The messages being added are of Parameter " \
                "type. Found first message with (batch_shape, param_shape) = '{}', and second message with " \
                "(batch_shape, param_shape) = '{}'".format((self.b_shape, self.p_shape), (other.b_shape, other.p_shape))
            # Tensor addition
            new_parameters = self.parameters + other.parameters

            new_msg = Message(self.type, batch_shape=self.b_shape, param_shape=self.p_shape, parameters=new_parameters)

        # Addition for Particles type
        else:
            assert self.s_shape == other.s_shape and self.b_shape == other.b_shape and self.e_shape == other.e_shape, \
                "Only Messages with the same shape can be added together. The messages being added are of Particles " \
                "type. Found first message with (sample_shape, batch_shape, event_shape) = '{}', and second message " \
                "with (sample_shape, batch_shape, event_shape) = '{}'" \
                    .format((self.s_shape, self.b_shape, self.e_shape), (other.s_shape, other.b_shape, other.e_shape))
            assert torch.equal(self.particles, other.particles), \
                "For particle messages, only ones with matching particle values can be added together. "
            assert type(self.log_density) is type(other.log_density) and \
                   ((isinstance(self.log_density, int) and self.log_density == other.log_density) or
                    (isinstance(self.log_density, torch.Tensor) and torch.equal(self.log_density, other.log_density))), \
                "For particle messages, only ones with matching log sampling densities can be added together"

            # Take element-wise product
            new_weights = self.weights * other.weights

            new_msg = Message(self.type,
                              sample_shape=self.s_shape, batch_shape=self.b_shape, event_shape=self.e_shape,
                              particles=self.particles, weights=new_weights, log_density=self.log_density)

        return new_msg

    def __iadd__(self, other):
        """
            Overloading self-addition operator '+='
        """
        return self.__add__(other)

    def __mul__(self, other):
        """
            Overloading multiplication operator '*'. Implements scalar multiplication semantics.

            The scalar can be of type int, float, or torch.Tensor. If it is a torch.Tensor, can be a singleton tensor
                representing a single scalar, or a tensor of shape batch_shape representing a batched scalars.
        """
        assert isinstance(other, (int, float, torch.Tensor)), \
            "Message can only be multiplied with a scalar. The scalar can be of int, float or torch.Tensor type. " \
            "Instead found: '{}'".format(type(other))
        if isinstance(other, torch.Tensor):
            assert other.shape == torch.Size([]) or other.shape == self.b_shape, \
                "If the scalar is a torch.Tensor, must be either a singleton tensor or a tensor with the same shape " \
                "as the Message's batch shape: '{}'. Instead found: '{}'".format(self.b_shape, other.shape)

        # Expand scalar tensor dimension if it is a batched scalars
        b_p_other = other
        s_b_other = other
        if isinstance(other, torch.Tensor) and other.dim() > 0:
            if self.type is MessageType.Parameter:
                b_p_other = torch.unsqueeze(b_p_other, dim=-1)

            if self.type is MessageType.Particles:
                s_b_other = torch.unsqueeze(s_b_other, dim=0)

        # Scalar multiplication for Parameter messages
        if self.type == MessageType.Parameter:
            new_parameters = b_p_other * self.parameters
            new_msg = Message(self.type, batch_shape=self.b_shape, param_shape=self.p_shape, parameters=new_parameters)

        # Scalar multiplication for Particles messages
        else:
            # The result of scalar multiplication with uniform weights is still uniform, so only process non-uniform
            #   weights
            new_weights = self.weights
            if isinstance(new_weights, torch.Tensor):
                # Extract int/float from singleton scalar tensor
                if isinstance(s_b_other, torch.Tensor) and s_b_other.dim() == 0:
                    s_b_other = s_b_other.item()
                # Take weights tensor to the power of the scaler
                new_weights = torch.pow(new_weights, s_b_other)

            new_msg = Message(self.type,
                              sample_shape=self.s_shape, batch_shape=self.b_shape, event_shape=self.e_shape,
                              particles=self.particles, weights=new_weights, log_density=self.log_density)

        return new_msg

    def __imul__(self, other):
        """
            Overloading self-multiplication operator '*='
        """
        return self.__mul__(other)

    def __str__(self):
        if self.type == MessageType.Parameter:
            b_shape_str = str(list(self.b_shape))
            p_shape_str = str(list(self.p_shape))
            parameters_str = str(list(self.parameters.tolist()))

            return f"Type: Parameter\nBatch_Shape: {b_shape_str}\nParameter_Shape: {p_shape_str}\n" \
                   f"Parameters{parameters_str}"

        else:
            s_shape_str = str(list(self.s_shape))
            b_shape_str = str(list(self.b_shape))
            e_shape_str = str(list(self.e_shape))
            particles_str = str(list(self.particles.tolist()))
            weights_str = str(list(self.weights.tolist()))
            log_density_str = str(list(self.log_density.tolist()))

            return f"Type: Particles\nSample_Shape: {s_shape_str}\nBatch_Shape: {b_shape_str}\n" \
                   f"Event_Shape: {e_shape_str}\nParticles: {particles_str}\n" \
                   f"Weights: {weights_str}\nLog_Density: {log_density_str}"

    def size(self):
        """
            Return the shape of the mssage.
            For Parameter message, returns  (batch_shape + param_shape)
            For Particles message, returns  (sample_shape + batch_shape + event_shape)
        """
        if self.type == MessageType.Parameter:
            return self.b_shape + self.p_shape
        else:
            return self.s_shape + self.b_shape + self.e_shape

    def same_size_as(self, other):
        """
            Check if self has the same shape as the other message. Return True if so.
        """
        assert isinstance(other, Message)
        if self.type != other.type:
            return False
        elif self.type == MessageType.Parameter:
            return self.b_shape == other.b_shape and self.p_shape == other.p_shape
        else:
            return self.s_shape == other.s_shape and self.b_shape == other.b_shape and self.e_shape == other.e_shape

    def clone(self):
        """
            Return a cloned message from self. Guarantees that every tensor that constitutes self is cloned
        """
        parameters = self.parameters
        particles = self.particles
        weights = self.weights
        log_density = self.log_density

        if isinstance(parameters, torch.Tensor):
            parameters = parameters.clone()
        if isinstance(particles, torch.Tensor):
            particles = particles.clone()
        if isinstance(weights, torch.Tensor):
            weights = weights.clone()
        if isinstance(log_density, torch.Tensor):
            log_density = log_density.clone()

        new_msg = Message(self.type,
                          self.p_shape, self.s_shape, self.b_shape, self.e_shape,
                          parameters, particles, weights, log_density)
        return new_msg

    """
        Tensor manipulation utility methods
    """

    def batch_permute(self, target_dims):
        """
            Returns a permuted message whose tensor attributes are permuted from the original ones w.r.t. 'target_dims'
                in the batch dimensions.
            Note that target_dims is relative to the batch dimension. Its values should be within the range
                    [-len(batch_shape), len(batch_shape) - 1]

            contiguous() will be called before return to make sure the resulting content tensors are contiguous

            This method is a mimic of torch.Tensor.permute()

            :param target_dims:     list of ints. The desired ordering batch dimensions
        """
        assert isinstance(target_dims, list) and all(isinstance(i, int) for i in target_dims)
        assert len(target_dims) == len(self.b_shape) and \
               all(-len(self.b_shape) <= i <= len(self.b_shape) - 1 for i in target_dims)

        # Translate negative dims to nonnegative value
        pos_target_dims = list(len(target_dims) + i if i < 0 else i for i in target_dims)
        # Permuted batch shape
        new_b_shape = torch.Size(list(self.b_shape[pos_target_dims[i]] for i in range(len(self.b_shape))))
        # Permute order for sample and batch dimensions together.
        #   Add 1 to values in pos_target_dims because there's a single sample dimensions at front
        s_b_dims = [0, ] + list(i + 1 for i in pos_target_dims)
        # Permute order for batch and parameter dimensions together
        b_p_dims = pos_target_dims + [0]

        new_parameters = self.parameters
        new_particles = self.particles
        new_weights = self.weights
        new_log_density = self.log_density

        if isinstance(self.parameters, torch.Tensor):
            # parameters has shape (b_shape + p_shape)
            new_parameters = self.parameters.permute(b_p_dims)
            new_parameters = new_parameters.contiguous()
        if isinstance(self.weights, torch.Tensor):
            # weights has shape (s_shape + b_shape)
            new_weights = self.weights.permute(s_b_dims)
            new_weights = new_weights.contiguous()

        new_msg = Message(self.type,
                          self.p_shape, self.s_shape, new_b_shape, self.e_shape,
                          new_parameters, new_particles, new_weights, new_log_density)
        return new_msg

    def batch_unsqueeze(self, dim):
        """
            Returns a new message with a dimension of size one inserted at the specified batch dimension, similar to
                torch.unsqueeze().
            A 'dim' value within the range [-len(batch_shape) - 1, len(batch_shape) + 1] can be used. Note that 'dim'
                is relative to the batch dimension only.

            This method is a mimic of torch.unsqueeze()

            :param dim:     an int. The place where the new dimension of size one will be inserted at.
        """
        assert isinstance(dim, int) and -len(self.b_shape) - 1 <= dim <= len(self.b_shape) + 1

        # Translate dim to positive value if it is negative
        if dim < 0:
            dim = len(self.b_shape) + dim + 1
        # For message contents who has a sample dimension at front, add 1 to dim
        s_dim = dim + 1
        # Get new batch shape
        new_b_shape = self.b_shape[:dim] + torch.Size([1]) + self.b_shape[dim:]

        new_parameters = self.parameters
        new_particles = self.particles
        new_weights = self.weights
        new_log_density = self.log_density

        if isinstance(self.parameters, torch.Tensor):
            # parameters has shape (b_shape + p_shape)
            new_parameters = torch.unsqueeze(self.parameters, dim)
        if isinstance(self.weights, torch.Tensor):
            # weights has shape (s_shape + b_shape)
            new_weights = torch.unsqueeze(self.weights, s_dim)

        new_msg = Message(self.type,
                          self.p_shape, self.s_shape, new_b_shape, self.e_shape,
                          new_parameters, new_particles, new_weights, new_log_density)
        return new_msg

    def batch_index_select(self, dim, index):
        """
            Returns a new Message which indexes the input message along batch dimension dim using the entries in index
                which is a LongTensor.
            A 'dim' value within the range [-len(batch_shape), len(batch_shape) - 1] can be used. Note that 'dim'
                is relative to the batch dimension only.

            This method is a mimic of batch_index_select()

            :param dim:     an int. The dimension along which entries will be selected according to 'index'
            :param index:   torch.LongTensor. The index of entries along 'dim' to be selected
        """
        assert isinstance(dim, int) and -len(self.b_shape) <= dim <= len(self.b_shape) - 1
        assert isinstance(index, torch.LongTensor) and index.dim() == 1

        # Translate dim to positive value if it is negative
        if dim < 0:
            dim = len(self.b_shape) + dim
        # For message contents who has a sample dimension at front, add 1 to dim
        s_dim = dim + 1
        # Get new batch shape
        new_b_shape = self.b_shape[:dim] + index.shape + self.b_shape[dim:]

        new_parameters = self.parameters
        new_particles = self.particles
        new_weights = self.weights
        new_log_density = self.log_density

        if isinstance(self.parameters, torch.Tensor):
            # parameters has shape (b_shape + p_shape)
            new_parameters = torch.index_select(self.parameters, dim, index)
        if isinstance(self.weights, torch.Tensor):
            # weights has shape (s_shape + b_shape)
            new_weights = torch.index_select(self.weights, s_dim, index)

        new_msg = Message(self.type,
                          self.p_shape, self.s_shape, new_b_shape, self.e_shape,
                          new_parameters, new_particles, new_weights, new_log_density)
        return new_msg

    def batch_index_put(self, dim, index):
        """
            Returns a new Message whose entries along the dimension 'dim' are slices from self message and are indexed
                by 'index'. Effectively, along the dimension 'dim':
                    result_msg[..., index[i], ...] = val[i]

            For slices in the new message not referenced by 'index', they will be filled with identity values. For
                Parameter type message, the identity value is 0; for Particles type message, the identity value is 1,
                up to a normalization factor.

            This method is the inverted version of batch_index_select(). There is no direct counterpart to this method
                in PyTorch.

            :param dim:     an int. Specifying a dimension of the message. Should be in range
                                        [-len(batch_shape), len(batch_shape) - 1]
            :param index:   a LongTensor. Specifying the indices along the specified dimension of the returned message.
                                Entries must be non-negative.
        """
        assert isinstance(dim, int) and -len(self.b_shape) <= dim <= len(self.b_shape) - 1
        assert isinstance(index, torch.LongTensor) and index.dim() == 1 and torch.all(index >= 0)

        # Translate dim value to positive if it's negative
        dim = len(self.b_shape) + dim if dim < 0 else dim
        # For message contents who has a sample dimension at front, add 1 to dim
        s_dim = dim + 1
        # Get new batch shape. The size of dimension dim is determined by the maximum value in index
        new_b_shape = self.b_shape[:dim] + torch.Size([torch.max(index) + 1]) + self.b_shape[dim + 1:]

        new_parameters = self.parameters
        new_particles = self.particles
        new_weights = self.weights
        new_log_density = self.log_density

        # To access tensor slice more easily, we swap the target dim with first dim, perform slicing and assignment on
        #   this new first dim, and swap it back
        if isinstance(self.parameters, torch.Tensor):
            # parameters has shape (b_shape + p_shape)
            # Identity value tensor
            to_fill = torch.zeros(new_b_shape + self.p_shape)
            # Transpose target dimension with the first dimension
            to_fill = torch.transpose(to_fill, dim0=0, dim1=dim)
            t_param = torch.transpose(new_parameters, dim0=0, dim1=dim)
            # Slice and assign
            to_fill[index] = t_param
            # Transpose back to get result
            new_parameters = torch.transpose(to_fill, dim0=0, dim1=dim)
        if isinstance(self.weights, torch.Tensor):
            # weights has shape (s_shape + b_shape)
            # Identity value tensor
            to_fill = torch.ones(self.s_shape + new_b_shape)
            # Transpose target dimension with the first dimension
            to_fill = torch.transpose(to_fill, dim0=0, dim1=s_dim)
            t_weights = torch.transpose(new_weights, dim0=0, dim1=s_dim)
            # Slice and assign
            to_fill[index] = t_weights
            # Transpose back to get result
            new_weights = torch.transpose(to_fill, dim0=0, dim1=s_dim)

        new_msg = Message(self.type,
                          self.p_shape, self.s_shape, new_b_shape, self.e_shape,
                          new_parameters, new_particles, new_weights, new_log_density)
        return new_msg

    def batch_diagonal(self, dim1=0, dim2=1):
        """
            Returns a partial view of self with the its diagonal elements with respect to 'dim1' and 'dim2' appended as
                a dimension at the end of the shape.
            dim values within the range [-len(batch_shape), len(batch_shape) - 1] can be used.
            Note that 'dim1' and 'dim2' are relative to the batch dimension. The appended dimension will be placed as
                the last batch dimension, but before any event or param dimension.

            contiguous() will be called before return to make sure the resulting content tensors are contiguous

            This method is a mimic of torch.diagonal(), with offset default to 0

            :param dim1:    an int. Should be in range [-len(batch_shape), len(batch_shape) - 1]
            :param dim2.    Same as 'dim1'
        """
        assert isinstance(dim1, int) and -len(self.b_shape) <= dim1 <= len(self.b_shape) - 1
        assert isinstance(dim2, int) and -len(self.b_shape) <= dim2 <= len(self.b_shape) - 1

        # Translate dim value to positive if it's negative
        dim1 = len(self.b_shape) + dim1 if dim1 < 0 else dim1
        dim2 = len(self.b_shape) + dim2 if dim2 < 0 else dim2
        # For message contents who has a sample dimension at front, add 1 to dim
        s_dim1 = dim1 + 1
        s_dim2 = dim2 + 1
        # Get new batch shape. The size of the appended diagonalized dimension should be the min of dim1 and dim2
        new_b_shape = self.b_shape[:min(dim1, dim2)] + self.b_shape[min(dim1, dim2) + 1: max(dim1, dim2)] + \
                      self.b_shape[max(dim1, dim2) + 1:] + torch.Size([min(self.b_shape[dim1], self.b_shape[dim2])])

        new_parameters = self.parameters
        new_particles = self.particles
        new_weights = self.weights
        new_log_density = self.log_density

        if isinstance(self.parameters, torch.Tensor):
            # parameters has shape (b_shape + p_shape)
            new_parameters = torch.diagonal(new_parameters, dim1=dim1, dim2=dim2)
            # Swap param dimension and appended diagonal batch dimension
            new_parameters = torch.transpose(new_parameters, dim0=-1, dim1=-2)
            new_parameters = new_parameters.contiguous()
        if isinstance(self.weights, torch.Tensor):
            # weights has shape (s_shape + b_shape)
            new_weights = torch.diagonal(new_weights, dim1=s_dim1, dim2=s_dim2)
            new_weights = new_weights.contiguous()

        new_msg = Message(self.type,
                          self.p_shape, self.s_shape, new_b_shape, self.e_shape,
                          new_parameters, new_particles, new_weights, new_log_density)
        return new_msg

    def batch_diag_embed(self, diag_dim=-1, target_dim1=-2, target_dim2=-1):
        """
            Creates a message whose diagonals of certain 2D planes (dimensions specified by 'target_dim1' and
                'target_dim2') are filled by vectors of self (dimension specified by 'diag_dim'). The last dimension of
                self is chosen by default as the diagonal entries to be filled, and the last two dimensions of the new
                message are chosen by default as the 2D planes where the diagonal entries will be filled in.

            The 2D planes will be shaped as square matrices, with the size of each dimension matches the size of the
                diag_dim in self.

            The length of returned message's batch shape will be the length of original message's batch shape plus 1.

            For slots not on the diagonal of the resulting message, they will be filled with identity values. For
                Parameter type message, the identity value is 0 w.r.t. the parameter tensor, and for Particles type
                message, the identity value is 1 w.r.t. the weights tensor up to a normalization factor.

            contiguous() will be called before return to make sure the resulting content tensors are contiguous

            This method is a mimic of torch.diag_embed(), with offset default to 0 plus an additional diag_dim argument.

            :param diag_dim:        an int. Specifying a dimension of the original message. Should be in range
                                        [-len(batch_shape), len(batch_shape) - 1]
            :param target_dim1:     an int. Specifying a dimension of the returned message. Should be in range
                                        [-len(batch_shape) - 1, len(batch_shape)]
            :param target_dim2:     Same as 'target_dim1'
        """
        assert isinstance(diag_dim, int) and -len(self.b_shape) <= diag_dim <= len(self.b_shape) - 1
        assert isinstance(target_dim1, int) and -len(self.b_shape) - 1 <= target_dim1 <= len(self.b_shape)
        assert isinstance(target_dim2, int) and -len(self.b_shape) - 1 <= target_dim2 <= len(self.b_shape)

        # Translate dim value to positive if it's negative
        diag_dim = len(self.b_shape) + diag_dim if diag_dim < 0 else diag_dim
        target_dim1 = len(self.b_shape) + 1 + target_dim1 if target_dim1 < 0 else target_dim1
        target_dim2 = len(self.b_shape) + 1 + target_dim2 if target_dim2 < 0 else target_dim2
        # For message contents who has a sample dimension at front, add 1 to dim
        s_diag_dim = diag_dim + 1
        s_target_dim1 = target_dim1 + 1
        s_target_dim2 = target_dim2 + 1
        # Get new batch shape. The size of target_dim1 and target_dim2 is determined by the size of diag_dim
        diag_size = self.b_shape[diag_dim]
        other_shape = list(self.b_shape[:diag_dim] + self.b_shape[diag_dim + 1:])
        first_new_dim, second_new_dim = min(target_dim1, target_dim2), max(target_dim1, target_dim2)
        other_shape.insert(first_new_dim, diag_size)
        other_shape.insert(second_new_dim, diag_size)
        new_b_shape = torch.Size(other_shape)

        new_parameters = self.parameters
        new_particles = self.particles
        new_weights = self.weights
        new_log_density = self.log_density

        # Tensors fist need to have the diagonal entries dimension (diag_dim) permuted to the last dimension so that it
        #   will be picked up by torch.diag_embed()
        if isinstance(self.parameters, torch.Tensor):
            # parameters has shape (b_shape + p_shape)
            perm_order = list(range(len(self.b_shape + self.p_shape)))
            perm_order.remove(diag_dim)
            perm_order.append(diag_dim)
            new_parameters = new_parameters.permute(perm_order)
            new_parameters = torch.diag_embed(new_parameters, dim1=target_dim1, dim2=target_dim2)
            new_parameters = new_parameters.contiguous()
        if isinstance(self.weights, torch.Tensor):
            # weights has shape (s_shape + b_shape)
            # For weights, the default entries to be filled in places other than the diagonal should be 1's, so we
            #   will first fill the log of input into the diagonal and then take exponential. 0's filled by
            #   torch.diag_embed() will be transformed to 1. Note that for these uniform entries the weights will be
            #   normalized across sample dimension during initialization so no worries.
            log_weights = torch.log(new_weights)
            perm_order = list(range(len(self.s_shape + self.b_shape)))
            perm_order.remove(s_diag_dim)
            perm_order.append(s_diag_dim)
            log_weights = log_weights.permute(perm_order)
            log_weights = torch.diag_embed(log_weights, dim1=s_target_dim1, dim2=s_target_dim2)
            new_weights = torch.exp(log_weights)
            new_weights = new_weights.contiguous()

        new_msg = Message(self.type,
                          self.p_shape, self.s_shape, new_b_shape, self.e_shape,
                          new_parameters, new_particles, new_weights, new_log_density)
        return new_msg

    def batch_narrow(self, dim, length):
        """
            Returns a new message that is a narrowed version of input tensor along the dimension specified by 'dim'.
                Effectively, this method is selecting the chunk spanning [:length] along the dimension 'dim' of the
                original message. The returned message and input message share the same underlying storage.

            contiguous() will be called before return to make sure the resulting content tensors are contiguous

            This method is a mimic of torch.narrow(), with start default to 0.

            :param dim      an int. Specifying a dimension of the original message. Should be in range
                                        [-len(batch_shape), len(batch_shape) - 1]
            :param length   an int. Specifying the length of the message chunk to select. Should be in range
                                        [0, dim_size - 1]
        """
        assert isinstance(dim, int) and -len(self.b_shape) <= dim <= len(self.b_shape) - 1
        assert isinstance(length, int) and 0 <= length <= self.b_shape[dim] - 1

        # Translate dim value to positive if it's negative
        dim = len(self.b_shape) + dim if dim < 0 else dim
        # For message contents who has a sample dimension at front, add 1 to dim
        s_dim = dim + 1
        # Get new batch shape.
        new_b_shape = self.b_shape[:dim] + torch.Size([length]) + self.b_shape[dim + 1:]

        new_parameters = self.parameters
        new_particles = self.particles
        new_weights = self.weights
        new_log_density = self.log_density

        if isinstance(self.parameters, torch.Tensor):
            # parameters has shape (b_shape + p_shape)
            new_parameters = torch.narrow(new_parameters, dim=dim, start=0, length=length)
            new_parameters = new_parameters.contiguous()
        if isinstance(self.weights, torch.Tensor):
            # weights has shape (s_shape + b_shape)
            new_weights = torch.narrow(new_weights, dim=s_dim, start=0, length=length)
            new_weights = new_weights.contiguous()

        new_msg = Message(self.type,
                          self.p_shape, self.s_shape, new_b_shape, self.e_shape,
                          new_parameters, new_particles, new_weights, new_log_density)
        return new_msg

    def batch_broaden(self, dim, length):
        """
            Returns a new message that is a broadened version of the input tensor along the dimension specified by
                'dim', with identity values filled in [dim_size + 1: length] along the dimension 'dim' of the original
                message. In other words, this method is concatenating an identity message to the original message along
                the dimension 'dim' so that the resulting dimension size is 'length'.

            For Parameter type message, the identity values are 0. For Particles type message, the identity values are 1
                up to a normalization factor.

            contiguous() will be called before return to make sure the resulting content tensors are contiguous

            This method is the inverted version of batch_narrow(). There is no direct counterpart to this method in
                PyTorch.

            :param dim      an int. Specifying a dimension of the original message. Should be in range
                                        [-len(batch_shape), len(batch_shape) - 1]
            :param length   an int. Specifying the length of the message chunk to select. Should be greater than the
                                current size of dimension 'dim'
        """
        assert isinstance(dim, int) and -len(self.b_shape) <= dim <= len(self.b_shape) - 1
        assert isinstance(length, int) and length > self.b_shape[dim]

        # Translate dim value to positive if it's negative
        dim = len(self.b_shape) + dim if dim < 0 else dim
        # For message contents who has a sample dimension at front, add 1 to dim
        s_dim = dim + 1
        # Get new batch shape.
        new_b_shape = self.b_shape[:dim] + torch.Size([length]) + self.b_shape[dim + 1:]

        if self.type == MessageType.Parameter:
            to_concat_shape = self.b_shape[:dim] + torch.Size([length - self.b_shape[dim]]) + \
                              self.b_shape[dim + 1:] + self.p_shape
        else:
            to_concat_shape = self.s_shape + self.b_shape[:dim] + torch.Size([length - self.b_shape[dim]]) + \
                              self.b_shape[dim + 1:]

        new_parameters = self.parameters
        new_particles = self.particles
        new_weights = self.weights
        new_log_density = self.log_density

        if isinstance(self.parameters, torch.Tensor):
            # parameters has shape (b_shape + p_shape)
            to_concat = torch.zeros(to_concat_shape)
            new_parameters = torch.cat([new_parameters, to_concat], dim=dim)
            new_parameters = new_parameters.contiguous()
        if isinstance(self.weights, torch.Tensor):
            # weights has shape (s_shape + b_shape)
            to_concat = torch.ones(to_concat_shape)
<<<<<<< HEAD
            new_weights = torch.cat([new_weights, to_concat], dim=s_dim)
=======
            new_weights = torch.cat([new_parameters, to_concat], dim=s_dim)
            new_weights = new_weights.contiguous()
>>>>>>> 5b2e7926

        new_msg = Message(self.type,
                          self.p_shape, self.s_shape, new_b_shape, self.e_shape,
                          new_parameters, new_particles, new_weights, new_log_density)
        return new_msg

    def batch_summarize(self, dim):
        """
            Implements the default Sum-Product summarization semantics. Summarizes over the batch dimension specified by
                'dim'. Returns a message with one less dimension.

            For Parameter message, the summarization is realized by taking the mean value of the batched parameters
                across dimension 'dim'. For particles message, this is realized by taking joint addition defined for
                particle weights, a.k.a. factor product.

            :param dim:     an int. Specifying a dimension of the original message. Should be in range
                                        [-len(batch_shape), len(batch_shape) - 1]
        """
        assert isinstance(dim, int) and -len(self.b_shape) <= dim <= len(self.b_shape) - 1

        # Translate dim value to positive if it's negative
        dim = len(self.b_shape) + dim if dim < 0 else dim
        # For message contents who has a sample dimension at front, add 1 to dim
        s_dim = dim + 1
        # Get new batch shape.
        new_b_shape = self.b_shape[:dim] + self.b_shape[dim + 1:]

        new_parameters = self.parameters
        new_particles = self.particles
        new_weights = self.weights
        new_log_density = self.log_density

        if isinstance(self.parameters, torch.Tensor):
            # parameters has shape (b_shape + p_shape)
            new_parameters = torch.mean(new_parameters, dim=dim)
        if isinstance(self.weights, torch.Tensor):
            # weights has shape (s_shape + b_shape)
            # For weights, since factor product is taken, we first convert weight values to log scale, perform summation
            #   across the batch dimension, then convert back to exponential scale.
            # The normalization of resulting weights will be taken care of by message initialization
            log_weights = torch.log(new_weights)
            log_weights = torch.sum(log_weights, dim=s_dim)
            new_weights = torch.exp(log_weights)

        new_msg = Message(self.type,
                          self.p_shape, self.s_shape, new_b_shape, self.e_shape,
                          new_parameters, new_particles, new_weights, new_log_density)
        return new_msg

    def batch_flatten(self, dims=None):
        """
            Flattens the set of batch dimensions specified by 'dims' and append the flattened dimension as the last
                dimension. If 'dims' is None, will flatten all batch dimensions into a single dimension.

            contiguous() will be called before return to make sure the resulting content tensors are contiguous

            :param dims:    None or an Iterable of ints. Specifying the set of dimensions to be flattened. If given,
                                each value should be in range   [-len(batch_shape), len(batch_shape) - 1]
        """
        assert isinstance(dims, Iterable) and all(isinstance(dim, int) and
                                                  -len(self.b_shape) <= dim <= len(self.b_shape) - 1 for dim in dims)

        # Translate dim value to positive if it's negative
        dims = list(len(self.b_shape) + dim if dim < 0 else dim for dim in dims)
        other_dims = list(i for i in range(len(self.b_shape)) if i not in dims)
        # For message contents who has a sample dimension at front, add 1 to dim
        s_dims = list(dim + 1 for dim in dims)
        s_other_dims = list(dim + 1 for dim in other_dims)
        # Get new batch shape.
        new_b_shape = torch.Size(list(self.b_shape[i] for i in range(len(self.b_shape)) if i not in dims)) + \
<<<<<<< HEAD
                      torch.Size([prod(other_dims)])
=======
                      torch.Size([np.prod(other_dims)])
>>>>>>> 5b2e7926

        new_parameters = self.parameters
        new_particles = self.particles
        new_weights = self.weights
        new_log_density = self.log_density

        if isinstance(self.parameters, torch.Tensor):
            # parameters has shape (b_shape + p_shape)
            perm_order = other_dims + dims + [len(self.b_shape)]
            new_parameters = new_parameters.permute(perm_order)
            new_parameters = torch.flatten(new_parameters, start_dim=len(other_dims), end_dim=len(self.b_shape) - 1)
            new_parameters = new_parameters.contiguous()
        if isinstance(self.weights, torch.Tensor):
            # weights has shape (s_shape + b_shape)
            perm_order = s_other_dims + s_dims
            new_weights = new_weights.permute(perm_order)
            new_weights = torch.flatten(new_weights, start_dim=len(s_other_dims), end_dim=-1)
            new_weights = new_weights.contiguous()

        new_msg = Message(self.type,
                          self.p_shape, self.s_shape, new_b_shape, self.e_shape,
                          new_parameters, new_particles, new_weights, new_log_density)
        return new_msg


# TODO: Enum class of all the inference method
class InferenceMethod(Enum):
    BP = 0
    PARTICLE_BP = 1
    VMP = 2
    PARTICLE_VMP = 3
    EP = 4
    PARTICLE_EP = 5<|MERGE_RESOLUTION|>--- conflicted
+++ resolved
@@ -5,11 +5,7 @@
 from torch.distributions.constraints import Constraint
 from enum import Enum
 from collections.abc import Iterable
-<<<<<<< HEAD
 from numpy import prod
-=======
-import numpy as np
->>>>>>> 5b2e7926
 
 
 # Variable Metatypes and Variable for general inference
@@ -821,12 +817,9 @@
         if isinstance(self.weights, torch.Tensor):
             # weights has shape (s_shape + b_shape)
             to_concat = torch.ones(to_concat_shape)
-<<<<<<< HEAD
             new_weights = torch.cat([new_weights, to_concat], dim=s_dim)
-=======
-            new_weights = torch.cat([new_parameters, to_concat], dim=s_dim)
             new_weights = new_weights.contiguous()
->>>>>>> 5b2e7926
+
 
         new_msg = Message(self.type,
                           self.p_shape, self.s_shape, new_b_shape, self.e_shape,
@@ -897,11 +890,7 @@
         s_other_dims = list(dim + 1 for dim in other_dims)
         # Get new batch shape.
         new_b_shape = torch.Size(list(self.b_shape[i] for i in range(len(self.b_shape)) if i not in dims)) + \
-<<<<<<< HEAD
                       torch.Size([prod(other_dims)])
-=======
-                      torch.Size([np.prod(other_dims)])
->>>>>>> 5b2e7926
 
         new_parameters = self.parameters
         new_particles = self.particles
